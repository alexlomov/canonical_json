--- conflicted
+++ resolved
@@ -43,12 +43,7 @@
 //! If we assume that FirstName is optional and all other fields are mandatory, the above JSON could
 //! correspond to the following Rust structs:
 //!
-<<<<<<< HEAD
 //! ```ignore
-=======
-//! ```rust
-//! //#![feature(custom_derive, plugin)]
->>>>>>> 5350563e
 //! #[derive(Serialize, Deserialize)]
 //! struct Data {
 //!     #[serde(rename="FirstName")] // to comply with Rust coding standards
